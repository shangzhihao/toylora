--- conflicted
+++ resolved
@@ -111,15 +111,9 @@
     
     # Load pretrained model
     pretrained_model = MLP(input_size=784, hidden_sizes=[512, 256, 128], num_classes=10)
-<<<<<<< HEAD
-    pretrained_model.load_state_dict(torch.load('pretrained.pth', map_location=device))
-    pretrained_model.to(device)
-    print("Loaded pretrained model from 'pretrained.pth'")
-=======
     pretrained_model.load_state_dict(torch.load(config.pre_model_path, map_location=device))
     pretrained_model.to(device)
     print("Loaded pretrained model from {config.pre_model_path}")
->>>>>>> a23031db
     
     # Hyperparameters
     lora_rank = config.lora_rank
